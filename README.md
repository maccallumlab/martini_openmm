--- conflicted
+++ resolved
@@ -5,7 +5,6 @@
 ## Features
 The repository includes a suite of test systems to verify the implementation of all the potential terms in use by Martini 2 and Martini 3.
 
-<<<<<<< HEAD
 The suite of tests is run automatically. The current status of these tests is:
 [![martini_openmm](https://github.com/maccallumlab/martini_openmm/actions/workflows/CI.yml/badge.svg)](https://github.com/maccallumlab/martini_openmm/actions)
 
@@ -18,16 +17,9 @@
 - Several _ad hoc_ systems to test specific potential terms.
 
 All the test systems files are in the `tests` directory, which also includes example scripts to compare GROMACS and OpenMM energies and forces.
-=======
-The system has been tested on the sytems in the `tests` directory
-and works for:
-- Martini v2
-- Martini v3
-- Polarizable Martini
-- Simple and complex mixtures of lipids
-- Simple simulations of soluble and membrane proteins
+
 To run the tests, use `pytest` in the root directory after installation.
->>>>>>> 4733e2ea
+
 
 ## Limitations
 - Martini 2 cholesterol. The standard Martini 2 cholesterol topology uses a constraint network that, while can be solved by LINCS in GROMACS, cannot be solved by the Constant Constraint Matrix Approximation (CCMA) algorithm in OpenMM, thus leading to instabilities.
